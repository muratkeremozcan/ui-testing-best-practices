# Reaching UI state for tests without using the UI

<br/><br/>

### One Paragraph Explainer

It adds value to cover a UI scenario *once*, and it provides little value to duplicate any parts of it in other tests; tests which may require a relevant state of the system. Suppose in a new test you require a state, and that state -partially or in full- duplicates testing from a UI test. Scenarios like this are excellent for utilizing certain techniques:

* Direct navigation
* Network stub record & play
* Application actions
* Seeding the database

> Disclaimer: applications of the whole package of these techniques are only possible in Cypress (as far as we know), consequently the code samples below are are in Cypress context.

<br/><br/>

### Direct navigation

This is the easiest technique and is applicable in any framework. Suppose the intent of the test is concerned with a certain page in your application. Instead of click navigating, directly visit the URL. Upon landing you can either wait for a UI element (any test framework) or network calls (some test frameworks), or both.

```javascript
// Test A covers click-navigation to a certain page.
// This is Test B, and navigating to that page is the prerequisite step.

// assuming baseUrl is set in cypress.json or config file
// directly navigate to the page.
cy.visit('/endpoint');

// to ensure stability, wait for network (preferred), ui elements, or both

// note: checking the endpoint you are at is entirely optional, only for sanity that you are at the right page
cy.url().should('contain', 'endpoint');
// cy.url().should('match', /endpoint/); // there are many, some more complex, ways of doing it


// network wait: this is in addtion to the sanity url check, and it is more important
// because you want the page to "settle" before you start running assertions on it
cy.server();  // required to use cy.route
// usually a GET request. Is aliased so we can wait for it.
cy.route('some-xhr-call-that-happens-upon-landing').as('crutcXHR');
// The default Cypress timeout is 4 seconds. 15 seconds here is arbitrary.
// Most pages load faster, but if you need more time then increase the timeout.
// The only caveat to increasing timeout is that the tests will take longer to fail, but still run as fast as possible when things work.
cy.wait('@crutchXHR', {timeout: 15000}); 

// ui-element wait is straightforward, and may be optional, as well as less stable)
cy.get('element-on-page').should('exist').and('be.visible');

```

#### Pro vs Con

Pro: not having to click-navigate saves time in tests and saves effort in test maintenance.

Con: this technique ignores the user e2e way of clicking through the application. Make sure you have at least one workflow in any other test that covers the same workflow of click-navigation to ensure that click-navigation functionality is regression-proof. Usually click-navigation could be a test of its own; and when setting up state in other tests, you do not repeat the ui-test that is already covered elsewhere. The thought pattern is analogous to login; if you do UI-login in one test, in the others you can implement programmatic login which is both fast and cost effective.

<br/><br/>

### Application actions

Cypress gives complete control of your application. You can bypass the page object abstraction layer (which is detached from you application) access the UI directly via `cy.get()` , have access to the API and database, and even access the source code.

Component testing is an experimental feature in Cypress as of version 4.7.0, albeit some of the functionality is available. Refer to component testing articles under tools section for experiments with React and Storybook on this topic.

![devtools > network tab](../../assets/images/ui-state/app-action.PNG)


Here is a quick example of how you would allow source code access to Cypress in an Angular application.
```javascript
// Angular Component file example
/* setup:
 0. Identify the component in the DOM;  
  inspect and find the corresponding <app.. tag, 

 1. Right in the constructor of your component, insert conditional */
constructor(
  /* ... */
) {
  /* if running inside Cypress tests, set the component
  may need // @ts-ignore initially */
  if (window.Cypress) {
    window.yourComponent = this;
  }
}

// at ../../support/app-actions.ts helper file:

/** yields  window.yourComponent */
export const yourComponent = () => 
  cy.window().should('have.property', 'yourComponent');

/** yields the data property on your component */
export const getSomeListData = () => 
 yourComponent().should('have.property', 'data');
```
After this at DevTools see what that component allows for properties, or in the component code see what functions you can .invoke()

Check out [the presentation slide](https://cypress.slides.com/cypress-io/siemens-case-study#/12/3/4) for a code sample utilizing app actions with visual testing.

#### Another example on app actions utilizing states, using [Building Operator](https://new.siemens.com/us/en/products/buildingtechnologies/automation/talon/software/building-operator.html?stc=ussi100451&sp_source=ussi100451&&s_kwcid=AL!464!3!435315652461!b!!g!!%2Bbuilding%20%2Boperator&ef_id=CjwKCAjw8df2BRA3EiwAvfZWaAsQmgot5Ph-nGBB8rW1QLLr870q2HW-qzMKhqtQb1QvlPBVJxho5BoCmtMQAvD_BwE:G:s) building control product of Siemens.

In the below state diagram there are 3 states. We begin where both left and right panes exist. If the right pane is deleted (delete point / red flow), only the left pane exists. If the left pane is deleted (delete device - blue flow), both panes go away and the UI get redirected. 

![deleting building points and controllers](../../assets/images/ui-state/delete-states.PNG)

Testing the UI, you might chose to delete the right pane (red flow) and then in another test you might choose to delete the left pane (blue flow). This leaves out 1 final path through the state diagram where right pane and then left pane are deleted one at a time.

We already covered deleting the right pane in a UI test (red path). Why not avoid repeating this test and utilize app app actions, getting access to the delete function in the source code and using `cy.invoke()` to call it?

```javascript
it('Component test: delete right pane and then left', () => {
  /* tests a SEQUENCE not covered with UI tests 
   * tests a COMBINATION of components */
  appAction.deleteRightPane();
  cy.window().should('not.have.property', 'rightPaneComponent');
  cy.window().should('have.property', 'leftPaneComponent');
  
  appAction.deleteLeftPane();
  cy.window().should('not.have.property', 'leftPaneComponent');
  cy.window().should('not.have.property', 'rightPaneComponent');
  cy.url().should('match', redirectRoute);
});
```

#### Pro vs Con

Using applications actions / having component access is fast! The tests are less prone to changes. Generally this is the benefit of testing at lower level. Alas, it can get addictive to engineers and testing the user interface start getting neglected; the pro can become a con.

There are a few counter arguments against application it. Developers may be opinionated that Cypress access to the source code is unideal. There is a not a counter argument to this until Cypress has official component testing support.

The real power of application actions comes out when combining application actions with other techniques; not duplicating the ui workflow to setup a state, combining component testing with visual testing, combining component testing with network manipulation are where this approach shines.


<br/><br/>


### Network stub record & play
This is an advanced technique that strongly relates to UI-integration tests. Recall UI-integration references [1](../testing-strategy/component-vs-integration-vs-e2e-testing.md), [2](../real-life-examples/test-front-end-with-integration-back-end-with-e2e.md).

Cypress allows to stub all network traffic. We can record the network data from an endpoint, and stub that response every time the UI makes a call to an arbitrary server.

Start by copying the network data from devTools to a json file. Place it in `cypress/fixtures` folder. This folder is made for this purpose, and any reference to it will default to the root of the folder.

![devtools > network tab](../../assets/images/ui-state/devtools-network.PNG)

```javascript
// prerequisite: the data has been copied to a file `cypress/fixtures/agents.json`

// cy.server() is needed before cy.route() can be used.
cy.server();
// this is a shorthand for cy.fixture(). More at https://docs.cypress.io/api/commands/fixture.html#Accessing-Fixture-Data
cy.route('some-xhr-call-that-happens-upon-landing', 'fx:agents.json').as('crutcXHR');
// all calls to the network route will be stubbed by the data in agents.json file
```

#### What if there are so many network requests happening?
Where do we get all our mocks for fixtures? We do not want to manually copy and save them. We want to record them as the test runs against a real API

There are at least 2 Cypress plugins you can utilize for this [1](https://github.com/Nanciee/cypress-autorecord) & [2](https://github.com/scottschafer/cypressautomocker).

If these do not work for you, you can easily create record and playback utilities yourself with these 3 functions.

```javascript
function stubRecorder(pathToJson) {
  const xhrData = []; // an empty array to hold the data
  cy.server({ // if recording, save the response data in the array
    onResponse: (response) => {
      const url = response.url;
      const method = response.method;
      const data = response.response.body;
      // We push a new entry into the xhrData array
      xhrData.push({ url, method, data });
    }
  });

  // cy.route() specification below is used as a selector for the data you want to record.
  // In this example, all GET requests from any url will be selected
  // You can specify the methods and routes that are recorded
  cy.log('recording!');
  cy.route({
    method: 'GET',
    url: '*',
  });

  // if recording, after the test runs, create a fixture file with the recorded data
  after(function () {
    cy.writeFile(`./cypress/fixtures/${pathToJson}.json`, xhrData);
    cy.log(`Wrote ${xhrData.length} XHR responses to local file ${pathToJson}.json`);
  });
}

/** Plays recorded fixture with all required network data as json*/
function playStubbedFixture(stateFixture) {
  cy.log(`playing fixture from ${stateFixture}`);
  cy.fixture(stateFixture, { timeout: 15000 }) // the fixture file may be large and take time in CI
    .each(({method, url, data}) => {
      cy.route(method, url, data);
    }).as(`stateFixture_stub`);
}

/** Visits the stubbed state */
function visitStubbedState(stubFile, url, wait: boolean = true) {
  playStubbedFixture(stubFile);
  cy.visit(url);
  if (wait) { // sometimes you do not want to wait for network, this gives you the option
    cy.wait('@stateFixture_stub', { timeout: 15000 });
  }
}

//////////
// usage

// recording network
it('should run your test', function () {
  stubrecorder('jsonfileNameForNetworkData');

  // your original test

  cy.wait(5000); // one-time wait so that the after() step records all the network without missing anything

  // the rest of your original test
});

// playing the stubbed network
it('should run your test', function () {
  // every time we visit this endpoint, all network will be stubbed
  // double check this by observing (XHR stubbed) network responses in the test runner
  visitStubbedState('jsonfileNameForNetworkData', '/endpoint');

  // the rest of your original test
});
```

#### Pro vs Con

<<<<<<< HEAD
UI integration tests are the bread and butter of ui testing. They run the whole app in a real browser without hitting a real server. They are blazing fast and less exposed to random failures in the network or false negatives.
=======
<br/><br/>

### Application actions

Cypress gives complete control of your application. You can bypass the page object abstraction layer (which is detached from your application) access the UI directly via `cy.get()` , have access to the API and database, and even access the source code.

Component testing is an experimental feature in Cypress as of version 4.7.0, albeit some of the functionality is available. Refer to component testing articles under tools section for experiments with React and Storybook on this topic.

![devtools > network tab](../../assets/images/ui-state/app-action.PNG)


Here is a quick example of how you would allow source code access to Cypress in an Angular application.
```javascript
// Angular Component file example
/* setup:
 0. Identify the component in the DOM;
  inspect and find the corresponding <app.. tag,
  then find the component in src
 1. Insert conditional */
constructor(
  /* ... */
) {
  /* if running inside Cypress tests, set the component
  may need // @ts-ignore initially */
  if (window.Cypress) {
    window.yourComponent = this;
  }
}

// at ../../support/app-actions.ts helper file:

/** yields  window.yourComponent */
export const yourComponent = () =>
  cy.window().should('have.property', 'yourComponent');

/** yields the data property on your component */
export const getSomeListData = () =>
 yourComponent().should('have.property', 'data');
```
After this at DevTools see what that component allows for properties, or in the component code see what functions you can .invoke()

Check out [the presentation slide](https://cypress.slides.com/cypress-io/siemens-case-study#/12/3/4) for a code sample utilizing app actions with visual testing.

#### Another example on app actions utilizing states, using [Building Operator](https://new.siemens.com/us/en/products/buildingtechnologies/automation/talon/software/building-operator.html?stc=ussi100451&sp_source=ussi100451&&s_kwcid=AL!464!3!435315652461!b!!g!!%2Bbuilding%20%2Boperator&ef_id=CjwKCAjw8df2BRA3EiwAvfZWaAsQmgot5Ph-nGBB8rW1QLLr870q2HW-qzMKhqtQb1QvlPBVJxho5BoCmtMQAvD_BwE:G:s) building control product of Siemens.

In the below state diagram there are 3 states. We begin where both left and right panes exist. If the right pane is deleted (delete point / red flow), only the left pane exists. If the left pane is deleted (delete device - blue flow), both panes go away and the UI get redirected.

![deleting building points and controllers](../../assets/images/ui-state/delete-states.PNG)

Testing the UI, you might choose to delete the right pane (red flow) and then in another test you might choose to delete the left pane (blue flow). This leaves out 1 final path through the state diagram where right pane and then left pane are deleted one at a time.
>>>>>>> b0abbafe

The engineers have to realize that the strength can be a curse if misused. The UI application is isolated, but network failures, if there are any, are ignored. It is great for feature branch testing, but in further deployments one should ensure that the back-end is also opertional. Refer to [test-front-end-with-integration-back-end-with-e2e](../real-life-examples/test-front-end-with-integration-back-end-with-e2e.md) for when to use which technique.

<<<<<<< HEAD
=======
```javascript
it('Component test: delete right pane and then left', () => {
  /* tests a SEQUENCE not covered with UI tests
   * tests a COMBINATION of components */
  appAction.deleteRightPane();
  cy.window().should('not.have.property', 'rightPaneComponent');
  cy.window().should('have.property', 'leftPaneComponent');

  appAction.deleteLeftPane();
  cy.window().should('not.have.property', 'leftPaneComponent');
  cy.window().should('not.have.property', 'rightPaneComponent');
  cy.url().should('match', redirectRoute);
});
```
>>>>>>> b0abbafe
<br/><br/>


### Seeding the database

Cypress [`cy.task()`](https://docs.cypress.io/api/commands/task.html#Requirements) is very powerful. Effectively, it allows you to use NodeJs within the context of Cypress. This can be anything from NodeJs code, to using an npm package to manipulating the database. If you use Node.js for your app, you can re-use your app code to help set up and manipulate data for your tests.

There is a [Cypress recipe](https://github.com/cypress-io/cypress-example-recipes/tree/master/examples/server-communication__seeding-database-in-node) on this topic and we will end with that reference.


<br/><br/><|MERGE_RESOLUTION|>--- conflicted
+++ resolved
@@ -234,80 +234,10 @@
 
 #### Pro vs Con
 
-<<<<<<< HEAD
 UI integration tests are the bread and butter of ui testing. They run the whole app in a real browser without hitting a real server. They are blazing fast and less exposed to random failures in the network or false negatives.
-=======
-<br/><br/>
-
-### Application actions
-
-Cypress gives complete control of your application. You can bypass the page object abstraction layer (which is detached from your application) access the UI directly via `cy.get()` , have access to the API and database, and even access the source code.
-
-Component testing is an experimental feature in Cypress as of version 4.7.0, albeit some of the functionality is available. Refer to component testing articles under tools section for experiments with React and Storybook on this topic.
-
-![devtools > network tab](../../assets/images/ui-state/app-action.PNG)
-
-
-Here is a quick example of how you would allow source code access to Cypress in an Angular application.
-```javascript
-// Angular Component file example
-/* setup:
- 0. Identify the component in the DOM;
-  inspect and find the corresponding <app.. tag,
-  then find the component in src
- 1. Insert conditional */
-constructor(
-  /* ... */
-) {
-  /* if running inside Cypress tests, set the component
-  may need // @ts-ignore initially */
-  if (window.Cypress) {
-    window.yourComponent = this;
-  }
-}
-
-// at ../../support/app-actions.ts helper file:
-
-/** yields  window.yourComponent */
-export const yourComponent = () =>
-  cy.window().should('have.property', 'yourComponent');
-
-/** yields the data property on your component */
-export const getSomeListData = () =>
- yourComponent().should('have.property', 'data');
-```
-After this at DevTools see what that component allows for properties, or in the component code see what functions you can .invoke()
-
-Check out [the presentation slide](https://cypress.slides.com/cypress-io/siemens-case-study#/12/3/4) for a code sample utilizing app actions with visual testing.
-
-#### Another example on app actions utilizing states, using [Building Operator](https://new.siemens.com/us/en/products/buildingtechnologies/automation/talon/software/building-operator.html?stc=ussi100451&sp_source=ussi100451&&s_kwcid=AL!464!3!435315652461!b!!g!!%2Bbuilding%20%2Boperator&ef_id=CjwKCAjw8df2BRA3EiwAvfZWaAsQmgot5Ph-nGBB8rW1QLLr870q2HW-qzMKhqtQb1QvlPBVJxho5BoCmtMQAvD_BwE:G:s) building control product of Siemens.
-
-In the below state diagram there are 3 states. We begin where both left and right panes exist. If the right pane is deleted (delete point / red flow), only the left pane exists. If the left pane is deleted (delete device - blue flow), both panes go away and the UI get redirected.
-
-![deleting building points and controllers](../../assets/images/ui-state/delete-states.PNG)
-
-Testing the UI, you might choose to delete the right pane (red flow) and then in another test you might choose to delete the left pane (blue flow). This leaves out 1 final path through the state diagram where right pane and then left pane are deleted one at a time.
->>>>>>> b0abbafe
 
 The engineers have to realize that the strength can be a curse if misused. The UI application is isolated, but network failures, if there are any, are ignored. It is great for feature branch testing, but in further deployments one should ensure that the back-end is also opertional. Refer to [test-front-end-with-integration-back-end-with-e2e](../real-life-examples/test-front-end-with-integration-back-end-with-e2e.md) for when to use which technique.
 
-<<<<<<< HEAD
-=======
-```javascript
-it('Component test: delete right pane and then left', () => {
-  /* tests a SEQUENCE not covered with UI tests
-   * tests a COMBINATION of components */
-  appAction.deleteRightPane();
-  cy.window().should('not.have.property', 'rightPaneComponent');
-  cy.window().should('have.property', 'leftPaneComponent');
-
-  appAction.deleteLeftPane();
-  cy.window().should('not.have.property', 'leftPaneComponent');
-  cy.window().should('not.have.property', 'rightPaneComponent');
-  cy.url().should('match', redirectRoute);
-});
-```
->>>>>>> b0abbafe
 <br/><br/>
 
 
